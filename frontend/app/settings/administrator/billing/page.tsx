--- conflicted
+++ resolved
@@ -3,11 +3,7 @@
 import { Elements, PaymentElement, useElements, useStripe } from "@stripe/react-stripe-js";
 import { loadStripe } from "@stripe/stripe-js";
 import { useMutation, useQuery, useQueryClient } from "@tanstack/react-query";
-<<<<<<< HEAD
-import { CircleDollarSign, Download, Plus, RefreshCw } from "lucide-react";
-=======
-import { CircleDollarSign, Download, Info, Plus } from "lucide-react";
->>>>>>> 3db29ff1
+import { CircleDollarSign, Download, Info, Plus, RefreshCw } from "lucide-react";
 import Link from "next/link";
 import React, { useMemo, useState } from "react";
 import { z } from "zod";
