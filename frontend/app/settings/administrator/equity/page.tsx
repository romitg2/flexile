--- conflicted
+++ resolved
@@ -19,16 +19,10 @@
 import { trpc } from "@/trpc/client";
 
 const formSchema = z.object({
-<<<<<<< HEAD
   sharePriceInUsd: z.number().min(0).max(1e12),
   fmvPerShareInUsd: z.number().min(0).max(1e12),
   conversionSharePriceUsd: z.number().min(0).max(1e12),
-=======
-  sharePriceInUsd: z.number().min(0),
-  fmvPerShareInUsd: z.number().min(0),
-  conversionSharePriceUsd: z.number().min(0),
   exerciseNotice: z.string().nullable(),
->>>>>>> 0619ae3a
 });
 
 export default function Equity() {
